--- conflicted
+++ resolved
@@ -18,8 +18,6 @@
 
 def _maybe_transpose(X):
     return X.mT if X.size(-2) > X.size(-1) else X
-<<<<<<< HEAD
-
 
 def _power_iteration_svd(X, k, num_iter=3):
     """Fast approximate SVD using power iteration for top k components."""
@@ -109,6 +107,7 @@
     if method in ["svd", "ns", "ns_unif", "topk", "spectralnorm"] and top_percent < 1.0:
         U, S, Vh = torch.linalg.svd(X, full_matrices=False)
 
+
         if top_percent == 0.0:
             k = 1
         else:
@@ -141,50 +140,13 @@
             else:
                 S_trunc[..., :k] = S[..., :k]
             X = U @ torch.diag_embed(S_trunc) @ Vh
-=======
-
-
-def orthogonalize(G, method="ns", steps=5, top_percent=0.1):
-    assert G.ndim >= 2
-    orig_shape = G.shape
-    dtype = G.dtype
-
-    X = G.bfloat16() if method.startswith("ns") else G
-    X = _maybe_transpose(X)
-    X = _normalize_spectral(X)
-
-    if method.startswith("ns"):
-        X = _newton_schulz(X, steps).float()
-
-    # Spectral filtering by SVD
-    if method in ["svd", "ns", "ns_unif", "topk", "spectralnorm"]:
-        U, S, Vh = torch.linalg.svd(X, full_matrices=False)
-
-        if top_percent == 0.0:
-            k = 1
-        else:
-            total_singular = S.size(-1)
-            k = max(1, math.ceil(top_percent * total_singular))
-        S_trunc = torch.zeros_like(S)
-        if method == "ns_unif":
-            S_trunc[..., :k] = 1.0
-        else:
-            S_trunc[..., :k] = S[..., :k]
-        X = U @ torch.diag_embed(S_trunc) @ Vh
+
 
     return _maybe_transpose(X).view(orig_shape).to(dtype)
->>>>>>> 2628c2ea
-
-    return _maybe_transpose(X).view(orig_shape).to(dtype)
-
-<<<<<<< HEAD
-
-def orthogonal_update(
-    grad, momentum, beta, method, steps=10, top_percent=0.1, nesterov=True
-=======
+
+
 def orthogonal_update(
     grad, momentum, beta, method, steps=5, top_percent=0.1, nesterov=True
->>>>>>> 2628c2ea
 ):
     momentum.lerp_(grad, 1 - beta)
     update = grad.lerp(momentum, beta) if nesterov else momentum
@@ -211,11 +173,7 @@
                 group.setdefault("lr", 0.02)
                 group.setdefault("momentum", 0.95)
                 group.setdefault("weight_decay", 0.0)
-<<<<<<< HEAD
-                group.setdefault("ns_steps", 10)
-=======
                 group.setdefault("ns_steps", 5)
->>>>>>> 2628c2ea
                 group.setdefault("method", "ns")
                 group.setdefault("top_percent", 1.0)
             else:
